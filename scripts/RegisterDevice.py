--- conflicted
+++ resolved
@@ -8,13 +8,8 @@
 i = 0
 print("Choose the reader from list")
 for dev in devices:
-<<<<<<< HEAD
-	print(i, dev.name)
-	i += 1
-=======
     print(i, dev.name)
     i += 1
->>>>>>> 2abcc8cb
 
 dev_id = int(input('Device Number: '))
 
