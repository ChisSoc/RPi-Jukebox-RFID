--- conflicted
+++ resolved
@@ -503,7 +503,6 @@
 # You will be prompted later to complete the installation.
 "
 
-<<<<<<< HEAD
     read -r -p "Do you want to start the installation? [Y/n] " response
     case "$response" in
         [nN][oO]|[nN])
@@ -514,87 +513,6 @@
             exit
             ;;
     esac
-=======
-read -r -p "Do you want to start the installation? [Y/n] " response
-case "$response" in
-    [nN][oO]|[nN])
-        echo "Exiting the installation."
-        echo "Your configuration data was saved in this file:"
-        echo "${PATHDATA}/PhonieboxInstall.conf"
-        echo
-        exit
-        ;;
-esac
-
-# Start logging here
-Log_Open
-
-# Add conffile into logfile for better debugging
-echo "################################################"
-grep -v -e "SPOTI" -e "WIFIpass" "${PATHDATA}/PhonieboxInstall.conf"
-echo "################################################"
-
-#####################################################
-# INSTALLATION
-
-# Read install config as written so far
-# (this might look stupid so far, but makes sense once
-# the option to install from config file is introduced.)
-# shellcheck source=scripts/installscripts/tests/ShellCheck/PhonieboxInstall.conf
-. "${PATHDATA}/PhonieboxInstall.conf"
-
-# power management of wifi: switch off to avoid disconnecting
-sudo iwconfig wlan0 power off
-
-# create backup of /etc/resolv.conf
-sudo cp /etc/resolv.conf /etc/resolv.conf.orig
-
-# Generate locales
-sudo locale-gen "${LANG}"
-
-# Install required packages
-sudo apt-get --yes --allow-downgrades --allow-remove-essential --allow-change-held-packages install apt-transport-https
-wget -q -O - https://apt.mopidy.com/mopidy.gpg | sudo apt-key add -
-sudo wget -q -O /etc/apt/sources.list.d/mopidy.list https://apt.mopidy.com/buster.list
-
-sudo apt-get update
-sudo apt-get --yes upgrade
-sudo apt-get install --yes libspotify-dev
-
-# some packages are only available on raspberry pi's but not on test docker containers running on x86_64 machines
-if [[ $(uname -m) =~ ^armv.+$ ]]
-then
-    sudo apt-get --yes --allow-downgrades --allow-remove-essential --allow-change-held-packages install raspberrypi-kernel-headers
-fi
-
-sudo apt-get --yes --allow-downgrades --allow-remove-essential --allow-change-held-packages install samba samba-common-bin gcc lighttpd php7.3-common php7.3-cgi php7.3 at mpd mpc mpg123 git ffmpeg resolvconf spi-tools
-
-# restore backup of /etc/resolv.conf in case installation of resolvconf cleared it
-sudo cp /etc/resolv.conf.orig /etc/resolv.conf
-
-# prepare python3
-sudo apt-get --yes --allow-downgrades --allow-remove-essential --allow-change-held-packages install python3 python3-dev python3-pip python3-mutagen python3-gpiozero python3-spidev
-
-# use python3.7 as default
-sudo update-alternatives --install /usr/bin/python python /usr/bin/python3.7 1
-
-# Get github code
-cd /home/pi/ || exit
-git clone https://github.com/MiczFlor/RPi-Jukebox-RFID.git --branch "${GIT_BRANCH}"
-
-# add used git branch and commit hash to version file
-USED_BRANCH="$(git --git-dir=/home/pi/RPi-Jukebox-RFID/.git rev-parse --abbrev-ref HEAD)"
-sudo sed -i 's/%GIT_BRANCH%/'"$USED_BRANCH"'/' /home/pi/RPi-Jukebox-RFID/settings/version
-
-COMMIT_NO="$(git --git-dir=/home/pi/RPi-Jukebox-RFID/.git describe --always)"
-sudo sed -i 's/%GIT_COMMIT%/'"$COMMIT_NO"'/' /home/pi/RPi-Jukebox-RFID/settings/version
-
-# Install required spotify packages
-if [ $SPOTinstall == "YES" ]
-then
-    # keep major verson 3 of mopidy
-    echo -e "Package: mopidy\nPin: version 3.*\nPin-Priority: 1001" | sudo tee /etc/apt/preferences.d/mopidy
->>>>>>> 3bec3b72
 
     # Start logging here
     log_open
@@ -603,7 +521,6 @@
     echo "################################################"
     grep -v -e "SPOTI" -e "WIFIpass" "${PATHDATA}/PhonieboxInstall.conf"
     echo "################################################"
-
 
     #####################################################
     # INSTALLATION
@@ -652,11 +569,12 @@
     cd /home/pi/ || exit
     git clone https://github.com/MiczFlor/RPi-Jukebox-RFID.git --branch "${GIT_BRANCH}"
     
-    # check, which branch was cloned
-    git --work-tree=/home/pi/RPi-Jukebox-RFID --git-dir=/home/pi/RPi-Jukebox-RFID/.git status | head -2
+    # add used git branch and commit hash to version file
+    USED_BRANCH="$(git --git-dir=/home/pi/RPi-Jukebox-RFID/.git rev-parse --abbrev-ref HEAD)"
+    sudo sed -i 's/%GIT_BRANCH%/'"$USED_BRANCH"'/' /home/pi/RPi-Jukebox-RFID/settings/version
     
     # add git commit hash to version file
-    COMMIT_NO="$(git describe --always)"
+    COMMIT_NO="$(git --git-dir=/home/pi/RPi-Jukebox-RFID/.git describe --always)"
     sudo sed -i 's/%GIT_COMMIT%/'"$COMMIT_NO"'/' /home/pi/RPi-Jukebox-RFID/settings/version
     
     # Install required spotify packages
