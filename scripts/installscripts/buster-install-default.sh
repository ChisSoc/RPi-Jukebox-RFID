#!/bin/bash
#
# see https://github.com/MiczFlor/RPi-Jukebox-RFID for details
# Especially the docs folder for documentation

# The absolute path to the folder which contains this script
PATHDATA="$( cd "$( dirname "${BASH_SOURCE[0]}" )" && pwd )"
GIT_BRANCH=${GIT_BRANCH:-master}

clear
echo "#####################################################
#    ___  __ ______  _  __________ ____   __  _  _  #
#   / _ \/ // / __ \/ |/ /  _/ __/(  _ \ /  \( \/ ) #
#  / ___/ _  / /_/ /    // // _/   ) _ ((  O ))  (  #
# /_/  /_//_/\____/_/|_/___/____/ (____/ \__/(_/\_) #
#                                                   #
#####################################################

Welcome to the installation script.

This script will install Phoniebox on your Raspberry Pi.
To do so, you must be online. The install script can
automatically configure:

* WiFi settings (SSID, password and static IP)

All these are optional and can also be done later
manually.

If you are ready, hit ENTER"
read -r INPUT

#####################################################
# CONFIG FILE
# This file will contain all the data given in the
# following dialogue
# At a later stage, the install should also be done
# from such a config file with no user input.

# Remove existing config file
rm PhonieboxInstall.conf
# Create empty config file
touch PhonieboxInstall.conf
echo "# Phoniebox config" > "${PATHDATA}/PhonieboxInstall.conf"

#####################################################
# Ask if wifi config

clear

echo "#####################################################
#
# CONFIGURE WIFI
#
# Requires SSID, WiFi password and the static IP you want
# to assign to your Phoniebox.
# (Note: can be done manually later, if you are unsure.)
"
read -r -p "Do you want to configure your WiFi? [Y/n] " response
case "$response" in
    [nN][oO]|[nN])
        WIFIconfig=NO
        echo "You want to configure WiFi later."
        echo "Hit ENTER to proceed to the next step."
        read -r INPUT
        # append variables to config file
        echo "WIFIconfig=$WIFIconfig" >> "${PATHDATA}/PhonieboxInstall.conf"
        # make a fallback for WiFi Country Code, because we need that even without WiFi config
        echo "WIFIcountryCode=DE" >> "${PATHDATA}/PhonieboxInstall.conf"
        ;;
    *)
        WIFIconfig=YES
        #Ask for ssid
        echo "* Type SSID name"
        read -r INPUT
        WIFIssid="$INPUT"
        #Ask for wifi country code
        echo "* WiFi Country Code (e.g. DE, GB, CZ or US)"
        read -r INPUT
        WIFIcountryCode="$INPUT"
        #Ask for password
        echo "* Type password"
        read -r INPUT
        WIFIpass="$INPUT"
        #Ask for IP
        echo "* Static IP (e.g. 192.168.1.199)"
        read -r INPUT
        WIFIip="$INPUT"
        #Ask for Router IP
        echo "* Router IP (e.g. 192.168.1.1)"
        read -r INPUT
        WIFIipRouter="$INPUT"
        echo "Your WiFi config:"
        echo "SSID      : $WIFIssid"
        echo "WiFi Country Code      : $WIFIcountryCode"
        echo "Password  : $WIFIpass"
        echo "Static IP : $WIFIip"
        echo "Router IP : $WIFIipRouter"
        read -r -p "Are these values correct? [Y/n] " response
        case "$response" in
            [nN][oO]|[nN])
                echo "The values are incorrect."
                echo "Hit ENTER to exit and start over."
                read -r INPUT; exit
                ;;
            *)
                # append variables to config file
                echo "WIFIconfig=\"$WIFIconfig\"" >> "${PATHDATA}/PhonieboxInstall.conf"
                echo "WIFIcountryCode=\"$WIFIcountryCode\"" >> "${PATHDATA}/PhonieboxInstall.conf"
                echo "WIFIssid=\"$WIFIssid\"" >> "${PATHDATA}/PhonieboxInstall.conf"
                echo "WIFIpass=\"$WIFIpass\"" >> "${PATHDATA}/PhonieboxInstall.conf"
                echo "WIFIip=\"$WIFIip\"" >> "${PATHDATA}/PhonieboxInstall.conf"
                echo "WIFIipRouter=\"$WIFIipRouter\"" >> "${PATHDATA}/PhonieboxInstall.conf"
                ;;
        esac
        ;;
esac

#####################################################
# Check for existing Phoniebox
#
# In case there is no existing install,
# set the var now for later use:
EXISTINGuse=NO

# The install will be in the home dir of user pi
# Move to home directory now to check
cd ~ || exit
if [ -d /home/pi/RPi-Jukebox-RFID ]; then
    # Houston, we found something!
    clear
echo "#####################################################
#
# . . . * alert * alert * alert * alert * . . .
#
# WARNING: an existing Phoniebox installation was found.
#
"
    # check if we find the version number
    if [ -f /home/pi/RPi-Jukebox-RFID/settings/version ]; then
        echo "The version of your installation is: $(cat RPi-Jukebox-RFID/settings/version)"
    fi
    echo "IMPORTANT: you can use the existing content and configuration files for your new install."
    echo "Whatever you chose to keep will be moved to the new install."
    echo "Everything else will remain in a folder called 'BACKUP'.
    "
    # Delete or use existing installation?
    read -r -p "Re-use config, audio and RFID codes for the new install? [Y/n] " response
    case "$response" in
        [nN][oO]|[nN])
            EXISTINGuse=NO
            echo "Phoniebox will be a fresh install. The existing version will be dropped."
            echo "Hit ENTER to proceed to the next step."
            sudo rm -rf RPi-Jukebox-RFID
            read -r INPUT
            ;;
        *)
            EXISTINGuse=YES
            # CREATE BACKUP
            # delete existing BACKUP dir if exists
            if [ -d BACKUP ]; then
                sudo rm -r BACKUP
            fi
            # move install to BACKUP dir
            mv RPi-Jukebox-RFID BACKUP
            # delete .git dir
            if [ -d BACKUP/.git ]; then
                sudo rm -r BACKUP/.git
            fi
            # delete placeholder files so moving the folder content back later will not create git pull conflicts
            rm BACKUP/shared/audiofolders/placeholder
            rm BACKUP/shared/shortcuts/placeholder

            # ask for things to use
            echo "Ok. You want to use stuff from the existing installation."
            echo "What would you want to keep? Answer now."
            read -r -p "RFID config for system control (e.g. 'volume up' etc.)? [Y/n] " response
            case "$response" in
                [nN][oO]|[nN])
                    EXISTINGuseRfidConf=NO
                    ;;
                *)
                    EXISTINGuseRfidConf=YES
                    ;;
            esac
            # append variables to config file
            echo "EXISTINGuseRfidConf=$EXISTINGuseRfidConf" >> "${PATHDATA}/PhonieboxInstall.conf"

            read -r -p "RFID shortcuts to play audio folders? [Y/n] " response
            case "$response" in
                [nN][oO]|[nN])
                    EXISTINGuseRfidLinks=NO
                    ;;
                *)
                    EXISTINGuseRfidLinks=YES
                    ;;
            esac
            # append variables to config file
            echo "EXISTINGuseRfidLinks=$EXISTINGuseRfidLinks" >> "${PATHDATA}/PhonieboxInstall.conf"

            read -r -p "Audio folders: use existing? [Y/n] " response
            case "$response" in
                [nN][oO]|[nN])
                    EXISTINGuseAudio=NO
                    ;;
                *)
                    EXISTINGuseAudio=YES
                    ;;
            esac
            # append variables to config file
            echo "EXISTINGuseAudio=$EXISTINGuseAudio" >> "${PATHDATA}/PhonieboxInstall.conf"

            read -r -p "GPIO: use existing file? [Y/n] " response
            case "$response" in
                [nN][oO]|[nN])
                    EXISTINGuseGpio=NO
                    ;;
                *)
                    EXISTINGuseGpio=YES
                    ;;
            esac
            # append variables to config file
            echo "EXISTINGuseGpio=$EXISTINGuseGpio" >> "${PATHDATA}/PhonieboxInstall.conf"

            read -r -p "Sound effects: use existing startup / shutdown sounds? [Y/n] " response
            case "$response" in
                [nN][oO]|[nN])
                    EXISTINGuseSounds=NO
                    ;;
                *)
                    EXISTINGuseSounds=YES
                    ;;
            esac
            # append variables to config file
            echo "EXISTINGuseSounds=$EXISTINGuseSounds" >> "${PATHDATA}/PhonieboxInstall.conf"

            echo "Thanks. Got it."
            echo "The existing install can be found in the BACKUP directory."
            echo "Hit ENTER to proceed to the next step."
            read -r INPUT
            ;;
    esac
fi
# append variables to config file
echo "EXISTINGuse=$EXISTINGuse" >> "${PATHDATA}/PhonieboxInstall.conf"

#####################################################
# Audio iFace

clear

echo "#####################################################
#
# CONFIGURE AUDIO INTERFACE (iFace)
#
# By default for the RPi the audio interface would be 'PCM'.
# But this does not work for every setup, alternatives are
# 'Master' or 'Speaker'. Other external sound cards might
# use different interface names.
# To list all available iFace names, type 'amixer scontrols'
# in the terminal.
"
read -r -p "Use PCM as iFace? [Y/n] " response
case "$response" in
    [nN][oO]|[nN])
        echo "Type the iFace name you want to use:"
        read -r INPUT
        AUDIOiFace="$INPUT"
        ;;
    *)
        AUDIOiFace="PCM"
        ;;
esac
# append variables to config file
echo "AUDIOiFace=\"$AUDIOiFace\"" >> "${PATHDATA}/PhonieboxInstall.conf"
echo "Your iFace is called'$AUDIOiFace'"
echo "Hit ENTER to proceed to the next step."
read -r INPUT

#####################################################
# Configure spotify

clear

echo "#####################################################
#
# OPTIONAL: INCLUDE SPOTIFY
#
# Note: if this is your first time installing a phoniebox
# it might be best to do a test install without Spotify
# to make sure all your hardware works.
#
# If you want to include Spotify, MUST have your
# credentials ready:
#
# * username
# * password
# * client_id
# * client_secret

"
read -r -p "Do you want to enable Spotify? [Y/n] " response
case "$response" in
    [nN][oO]|[nN])
        SPOTinstall=NO
        echo "You don't want spotify support."
        echo "Hit ENTER to proceed to the next step."
        read -r INPUT
        ;;
    *)
        SPOTinstall=YES
        clear
        echo "#####################################################
#
# CREDENTIALS for Spotify
#
# Requires Spotify username, password, client_id and client_secret
# to get connection to Spotify.
#
# (Note: You need a device with browser to generate ID and SECRET)
#
# Please go to this website:
# https://www.mopidy.com/authenticate/
# and follow the instructions.
#
# Your credential will appear on the site below the login button.
# Please note your client_id and client_secret!
#
"
        echo ""
        echo "Type your Spotify username:"
        read -r INPUT
        SPOTIuser="$INPUT"
        echo ""
        echo "Type your Spotify password:"
        read -r INPUT
        SPOTIpass="$INPUT"
        echo ""
        echo "Type your client_id:"
        read -r INPUT
        SPOTIclientid="$INPUT"
        echo ""
        echo "Type your client_secret:"
        read -r INPUT
        SPOTIclientsecret="$INPUT"
        echo ""
        echo "Hit ENTER to proceed to the next step."
        read -r INPUT
        ;;
esac
# append variables to config file
{
    echo "SPOTinstall=\"$SPOTinstall\"";
    echo "SPOTIuser=\"$SPOTIuser\"";
    echo "SPOTIpass=\"$SPOTIpass\"";
    echo "SPOTIclientid=\"$SPOTIclientid\"";
    echo "SPOTIclientsecret=\"$SPOTIclientsecret\""
} >> "${PATHDATA}/PhonieboxInstall.conf"


#####################################################
# Configure MPD

clear

echo "#####################################################
#
# CONFIGURE MPD
#
# MPD (Music Player Daemon) runs the audio output and must
# be configured. Do it now, if you are unsure.
# (Note: can be done manually later.)
"
read -r -p "Do you want to configure MPD? [Y/n] " response
case "$response" in
    [nN][oO]|[nN])
        MPDconfig=NO
        echo "You want to configure MPD later."
        echo "Hit ENTER to proceed to the next step."
        read -r INPUT
        ;;
    *)
        MPDconfig=YES
        echo "MPD will be set up with default values."
        echo "Hit ENTER to proceed to the next step."
        read -r INPUT
        ;;
esac
# append variables to config file
echo "MPDconfig=\"$MPDconfig\"" >> "${PATHDATA}/PhonieboxInstall.conf"

#####################################################
# Folder path for audio files
# default: /home/pi/RPi-Jukebox-RFID/shared/audiofolders

clear

echo "#####################################################
#
# FOLDER CONTAINING AUDIO FILES
#
# The default location for folders containing audio files:
# /home/pi/RPi-Jukebox-RFID/shared/audiofolders
#
# If unsure, keep it like this. If your files are somewhere
# else, you can specify the folder in the next step.
# IMPORTANT: the folder will not be created, only the path
# will be remembered. If you use a custom folder, you must
# create it.
"

read -r -p "Do you want to use the default location? [Y/n] " response
case "$response" in
    [nN][oO]|[nN])
        echo "Please type the absolute path here (no trailing slash)."
        echo "Default would be for example:"
        echo "/home/pi/RPi-Jukebox-RFID/shared/audiofolders"
        read -r INPUT
        DIRaudioFolders="$INPUT"
        ;;
    *)
        DIRaudioFolders="/home/pi/RPi-Jukebox-RFID/shared/audiofolders"
        ;;
esac
# append variables to config file
echo "DIRaudioFolders=\"$DIRaudioFolders\"" >> "${PATHDATA}/PhonieboxInstall.conf"
echo "Your audio folders live in this dir:"
echo $DIRaudioFolders
echo "Hit ENTER to proceed to the next step."
read -r INPUT

clear

echo "#####################################################
#
# START INSTALLATION
#
# Good news: you completed the input.
# Let the install begin.
#
# Get yourself a cup of something. The install takes
# between 15 minutes to half an hour, depending on
# your Raspberry Pi and Internet connectivity.
#
# You will be prompted later to complete the installation.
"

read -r -p "Do you want to start the installation? [Y/n] " response
case "$response" in
    [nN][oO]|[nN])
        echo "Exiting the installation."
        echo "Your configuration data was saved in this file:"
        echo "${PATHDATA}/PhonieboxInstall.conf"
        echo
        exit
        ;;
esac

#####################################################
# INSTALLATION

# Read install config as written so far
# (this might look stupid so far, but makes sense once
# the option to install from config file is introduced.)
# shellcheck source=scripts/installscripts/tests/ShellCheck/PhonieboxInstall.conf
. "${PATHDATA}/PhonieboxInstall.conf"

# power management of wifi: switch off to avoid disconnecting
sudo iwconfig wlan0 power off

<<<<<<< HEAD
# Generate locales
sudo locale-gen $LANG

# Install required packages

=======
# create backup of /etc/resolv.conf
sudo cp /etc/resolv.conf /etc/resolv.conf.orig

# Generate locales
sudo locale-gen "${LANG}"

# Install required packages
sudo apt-get --yes --allow-downgrades --allow-remove-essential --allow-change-held-packages install apt-transport-https
>>>>>>> 2abcc8cb
wget -q -O - https://apt.mopidy.com/mopidy.gpg | sudo apt-key add -
sudo wget -q -O /etc/apt/sources.list.d/mopidy.list https://apt.mopidy.com/buster.list

sudo apt-get update
sudo apt-get --yes upgrade
<<<<<<< HEAD
sudo apt-get install --yes libspotify-dev python3 git
sudo apt-get --yes --allow-downgrades --allow-remove-essential --allow-change-held-packages install apt-transport-https samba samba-common-bin gcc raspberrypi-kernel-headers lighttpd php7.3-common php7.3-cgi php7.3 php7.3-fpm at mpd mpc mpg123 ffmpeg python-mutagen python3-gpiozero resolvconf spi-tools python-spidev python3-spidev python-dev python3
sudo apt-get --yes install git
sudo apt-get --yes install python-pip python3-pip

# use python3.7 as default
sudo update-alternatives --install /usr/bin/python python /usr/bin/python3.7 1

=======
sudo apt-get install --yes libspotify-dev

# some packages are only available on raspberry pi's but not on test docker containers running on x86_64 machines
if [[ $(uname -m) =~ ^armv.+$ ]]
then
    sudo apt-get --yes --allow-downgrades --allow-remove-essential --allow-change-held-packages install raspberrypi-kernel-headers
fi

sudo apt-get --yes --allow-downgrades --allow-remove-essential --allow-change-held-packages install samba samba-common-bin gcc lighttpd php7.3-common php7.3-cgi php7.3 php7.3-fpm at mpd mpc mpg123 git ffmpeg resolvconf spi-tools
>>>>>>> 2abcc8cb

# restore backup of /etc/resolv.conf in case installation of resolvconf cleared it
sudo cp /etc/resolv.conf.orig /etc/resolv.conf

# prepare python2 and python3
sudo apt-get --yes --allow-downgrades --allow-remove-essential --allow-change-held-packages install python-dev python-pip python-mutagen python-gpiozero python-spidev
sudo apt-get --yes --allow-downgrades --allow-remove-essential --allow-change-held-packages install python3 python3-dev python3-pip python3-mutagen python3-gpiozero python3-spidev

# use python3.7 as default
sudo update-alternatives --install /usr/bin/python python /usr/bin/python3.7 1
# Install required spotify packages
if [ $SPOTinstall == "YES" ]
then
<<<<<<< HEAD
	sudo apt-get install --yes mopidy=2.3.1-1
	sudo python2.7 -m pip install Mopidy==2.3.*

	sudo apt-get --yes --allow-downgrades --allow-remove-essential --allow-change-held-packages install libspotify12 python-cffi python-ply python-pycparser python-spotify
	sudo rm -rf /usr/lib/python2.7/dist-packages/mopidy_spotify*
	sudo rm -rf /usr/lib/python2.7/dist-packages/Mopidy_Spotify-*
	cd
	sudo rm -rf mopidy-spotify
	git clone -b fix/web_api_playlists --single-branch https://github.com/princemaxwell/mopidy-spotify.git
	cd mopidy-spotify
	sudo python2 setup.py install

	cd
	# should be removed, if Mopidy-Iris can be installed normally
	# pylast >= 3.0.0 removed the python2 support
	 sudo python2.7 -m pip install pylast==2.4.0
	# not sure tornado still needs to be downgraded now that Mopidy 3 is not installed and tornado seems to be 5.1
 	sudo python2.7 -m pip install 'tornado==5.0'
	sudo python2.7 -m pip install Mopidy-Iris
fi

# Get github code
cd /home/pi/

# Must be changed to the correct branch!!!
# Change to master when merging develop with master!!!
git clone https://github.com/MiczFlor/RPi-Jukebox-RFID.git 
#--branch develop
cd /home/pi/RPi-Jukebox-RFID/misc/sampleconfigs/

# The following lines are just for development.
#sudo rm phoniebox-rfid-reader.service.stretch-default.sample
#wget https://raw.githubusercontent.com/MiczFlor/RPi-Jukebox-RFID/develop/misc/sampleconfigs/phoniebox-rfid-reader.service.stretch-default.sample
#cd /home/pi/RPi-Jukebox-RFID/scripts/
#sudo rm RegisterDevice.py
#wget https://raw.githubusercontent.com/MiczFlor/RPi-Jukebox-RFID/develop/scripts/RegisterDevice.py

# Jump into the Phoniebox dir
cd /home/pi/RPi-Jukebox-RFID
=======
    sudo apt-get install --yes mopidy=2.3.1-1
    sudo python2.7 -m pip install Mopidy==2.3.*

    sudo apt-get --yes --allow-downgrades --allow-remove-essential --allow-change-held-packages install libspotify12 python-cffi python-ply python-pycparser python-spotify
    sudo rm -rf /usr/lib/python2.7/dist-packages/mopidy_spotify*
    sudo rm -rf /usr/lib/python2.7/dist-packages/Mopidy_Spotify-*
    cd || exit
    sudo rm -rf mopidy-spotify
    git clone -b fix/web_api_playlists --single-branch https://github.com/princemaxwell/mopidy-spotify.git
    cd mopidy-spotify || exit
    sudo python2 setup.py install
    cd || exit
    # should be removed, if Mopidy-Iris can be installed normally
    # pylast >= 3.0.0 removed the python2 support
    sudo pip install pylast==2.4.0
    # not sure tornado still needs to be downgraded now that Mopidy 3 is not installed and tornado seems to be 5.1
     sudo pip install 'tornado==5.0'
    sudo pip install Mopidy-Iris
fi

# Get github code
cd /home/pi/ || exit

# Must be changed to the correct branch!!!
# Change to master when merging develop with master!!!
git clone https://github.com/MiczFlor/RPi-Jukebox-RFID.git --branch "${GIT_BRANCH}"

cd /home/pi/RPi-Jukebox-RFID/misc/sampleconfigs/ || exit
sudo rm phoniebox-rfid-reader.service.stretch-default.sample
wget https://raw.githubusercontent.com/MiczFlor/RPi-Jukebox-RFID/develop/misc/sampleconfigs/phoniebox-rfid-reader.service.stretch-default.sample
cd /home/pi/RPi-Jukebox-RFID/scripts/ || exit
sudo rm RegisterDevice.py
wget https://raw.githubusercontent.com/MiczFlor/RPi-Jukebox-RFID/develop/scripts/RegisterDevice.py

# Jump into the Phoniebox dir
cd /home/pi/RPi-Jukebox-RFID || exit
>>>>>>> 2abcc8cb

# Install more required packages
sudo python2.7 -m pip install -r requirements.txt

# actually, for the time being most of the requirements are run here.
# the requirements.txt version seems to throw errors. Help if you can to fix this:

<<<<<<< HEAD
sudo python2.7 -m pip install "evdev == 0.7.0"
sudo python2.7 -m pip install --upgrade youtube_dl
sudo python2.7 -m pip install git+git://github.com/lthiery/SPI-Py.git#egg=spi-py
sudo python2.7 -m pip install pyserial
# spidev is currently installed via apt-get
#sudo pip install spidev
sudo python2.7 -m pip install RPi.GPIO
sudo python2.7 -m pip install pi-rc522
=======
sudo pip install "evdev == 0.7.0"
sudo pip3 install "evdev == 0.7.0"
sudo pip install --upgrade youtube_dl
sudo pip install git+git://github.com/lthiery/SPI-Py.git#egg=spi-py
sudo pip install pyserial
sudo pip install RPi.GPIO
sudo pip install pi-rc522
>>>>>>> 2abcc8cb

# Switch of WiFi power management
sudo iwconfig wlan0 power off

# Samba configuration settings
# -rw-r--r-- 1 root root 9416 Apr 30 09:02 /etc/samba/smb.conf
sudo cp /home/pi/RPi-Jukebox-RFID/misc/sampleconfigs/smb.conf.buster-default.sample /etc/samba/smb.conf
sudo chown root:root /etc/samba/smb.conf
sudo chmod 644 /etc/samba/smb.conf
# for $DIRaudioFolders using | as alternate regex delimiter because of the folder path slash
sudo sed -i 's|%DIRaudioFolders%|'"$DIRaudioFolders"'|' /etc/samba/smb.conf
# Samba: create user 'pi' with password 'raspberry'
(echo "raspberry"; echo "raspberry") | sudo smbpasswd -s -a pi

# Web server configuration settings
# -rw-r--r-- 1 root root 1040 Apr 30 09:19 /etc/lighttpd/lighttpd.conf
sudo cp /home/pi/RPi-Jukebox-RFID/misc/sampleconfigs/lighttpd.conf.buster-default.sample /etc/lighttpd/lighttpd.conf
sudo chown root:root /etc/lighttpd/lighttpd.conf
sudo chmod 644 /etc/lighttpd/lighttpd.conf

# Web server PHP7 fastcgi conf
# -rw-r--r-- 1 root root 398 Apr 30 09:35 /etc/lighttpd/conf-available/15-fastcgi-php.conf
sudo cp /home/pi/RPi-Jukebox-RFID/misc/sampleconfigs/15-fastcgi-php.conf.buster-default.sample /etc/lighttpd/conf-available/15-fastcgi-php.conf
sudo chown root:root /etc/lighttpd/conf-available/15-fastcgi-php.conf
sudo chmod 644 /etc/lighttpd/conf-available/15-fastcgi-php.conf
# settings for php.ini to support upload
# -rw-r--r-- 1 root root 70999 Jun 14 13:50 /etc/php/7.3/cgi/php.ini
sudo cp /home/pi/RPi-Jukebox-RFID/misc/sampleconfigs/php.ini.buster-default.sample /etc/php/7.3/cgi/php.ini
sudo chown root:root /etc/php/7.3/cgi/php.ini
sudo chmod 644 /etc/php/7.3/cgi/php.ini

# SUDO users (adding web server here)
# -r--r----- 1 root root 703 Nov 17 21:08 /etc/sudoers
sudo cp /home/pi/RPi-Jukebox-RFID/misc/sampleconfigs/sudoers.buster-default.sample /etc/sudoers
sudo chown root:root /etc/sudoers
sudo chmod 440 /etc/sudoers

# copy shell script for player
cp /home/pi/RPi-Jukebox-RFID/settings/rfid_trigger_play.conf.sample /home/pi/RPi-Jukebox-RFID/settings/rfid_trigger_play.conf

# creating files containing editable values for configuration
# DISCONTINUED: now done by MPD? echo "PCM" > /home/pi/RPi-Jukebox-RFID/settings/Audio_iFace_Name
echo "$AUDIOiFace" > /home/pi/RPi-Jukebox-RFID/settings/Audio_iFace_Name
echo "$DIRaudioFolders" > /home/pi/RPi-Jukebox-RFID/settings/Audio_Folders_Path
echo "3" > /home/pi/RPi-Jukebox-RFID/settings/Audio_Volume_Change_Step
echo "100" > /home/pi/RPi-Jukebox-RFID/settings/Max_Volume_Limit
echo "0" > /home/pi/RPi-Jukebox-RFID/settings/Idle_Time_Before_Shutdown
echo "RESTART" > /home/pi/RPi-Jukebox-RFID/settings/Second_Swipe
echo "/home/pi/RPi-Jukebox-RFID/playlists" > /home/pi/RPi-Jukebox-RFID/settings/Playlists_Folders_Path
echo "ON" > /home/pi/RPi-Jukebox-RFID/settings/ShowCover

# The new way of making the bash daemon is using the helperscripts
# creating the shortcuts and script from a CSV file.
# see scripts/helperscripts/AssignIDs4Shortcuts.php

# create config file for web app from sample
sudo cp /home/pi/RPi-Jukebox-RFID/htdocs/config.php.sample /home/pi/RPi-Jukebox-RFID/htdocs/config.php

# Starting web server and php7
sudo lighttpd-enable-mod fastcgi
sudo lighttpd-enable-mod fastcgi-php
sudo service lighttpd force-reload
sudo service php7.3-fpm restart

# create copy of GPIO script
sudo cp /home/pi/RPi-Jukebox-RFID/misc/sampleconfigs/gpio-buttons.py.sample /home/pi/RPi-Jukebox-RFID/scripts/gpio-buttons.py
sudo chmod +x /home/pi/RPi-Jukebox-RFID/scripts/gpio-buttons.py

# make sure bash scripts have the right settings
sudo chown pi:www-data /home/pi/RPi-Jukebox-RFID/scripts/*.sh
sudo chmod +x /home/pi/RPi-Jukebox-RFID/scripts/*.sh
sudo chown pi:www-data /home/pi/RPi-Jukebox-RFID/scripts/*.py
sudo chmod +x /home/pi/RPi-Jukebox-RFID/scripts/*.py

# services to launch after boot using systemd
# -rw-r--r-- 1 root root  304 Apr 30 10:07 phoniebox-rfid-reader.service
# 1. delete old services (this is legacy, might throw errors but is necessary. Valid for versions < 1.1.8-beta)
echo "### Deleting older versions of service daemons. This might throw errors, ignore them"
sudo systemctl disable idle-watchdog
sudo systemctl disable rfid-reader
sudo systemctl disable startup-sound
sudo systemctl disable gpio-buttons
sudo rm /etc/systemd/system/rfid-reader.service
sudo rm /etc/systemd/system/startup-sound.service
sudo rm /etc/systemd/system/gpio-buttons.service
sudo rm /etc/systemd/system/idle-watchdog.service
echo "### Done with erasing old daemons. Stop ignoring errors!"
# 2. install new ones - this is version > 1.1.8-beta
sudo cp /home/pi/RPi-Jukebox-RFID/misc/sampleconfigs/phoniebox-rfid-reader.service.stretch-default.sample /etc/systemd/system/phoniebox-rfid-reader.service
sudo cp /home/pi/RPi-Jukebox-RFID/misc/sampleconfigs/phoniebox-startup-sound.service.stretch-default.sample /etc/systemd/system/phoniebox-startup-sound.service
sudo cp /home/pi/RPi-Jukebox-RFID/misc/sampleconfigs/phoniebox-gpio-buttons.service.stretch-default.sample /etc/systemd/system/phoniebox-gpio-buttons.service
sudo cp /home/pi/RPi-Jukebox-RFID/misc/sampleconfigs/phoniebox-idle-watchdog.service.sample /etc/systemd/system/phoniebox-idle-watchdog.service
sudo cp /home/pi/RPi-Jukebox-RFID/misc/sampleconfigs/phoniebox-rotary-encoder.service.stretch-default.sample /etc/systemd/system/phoniebox-rotary-encoder.service
sudo chown root:root /etc/systemd/system/phoniebox-rfid-reader.service
sudo chown root:root /etc/systemd/system/phoniebox-startup-sound.service
sudo chown root:root /etc/systemd/system/phoniebox-gpio-buttons.service
sudo chown root:root /etc/systemd/system/phoniebox-idle-watchdog.service
sudo chown root:root /etc/systemd/system/phoniebox-rotary-encoder.service
sudo chmod 644 /etc/systemd/system/phoniebox-rfid-reader.service
sudo chmod 644 /etc/systemd/system/phoniebox-startup-sound.service
sudo chmod 644 /etc/systemd/system/phoniebox-gpio-buttons.service
sudo chmod 644 /etc/systemd/system/phoniebox-idle-watchdog.service
sudo chmod 644 /etc/systemd/system/phoniebox-rotary-encoder.service
# enable the services needed
sudo systemctl enable phoniebox-idle-watchdog
sudo systemctl enable phoniebox-rfid-reader
sudo systemctl enable phoniebox-startup-sound
sudo systemctl enable phoniebox-gpio-buttons
sudo systemctl enable phoniebox-rotary-encoder.service

# copy mp3s for startup and shutdown sound to the right folder
cp /home/pi/RPi-Jukebox-RFID/misc/sampleconfigs/startupsound.mp3.sample /home/pi/RPi-Jukebox-RFID/shared/startupsound.mp3
cp /home/pi/RPi-Jukebox-RFID/misc/sampleconfigs/shutdownsound.mp3.sample /home/pi/RPi-Jukebox-RFID/shared/shutdownsound.mp3

# Spotify config
if [ $SPOTinstall == "YES" ]
then
    sudo systemctl disable mpd
    sudo systemctl enable mopidy
    # Install Config Files
    sudo cp /home/pi/RPi-Jukebox-RFID/misc/sampleconfigs/locale.gen.sample /etc/locale.gen
    sudo cp /home/pi/RPi-Jukebox-RFID/misc/sampleconfigs/locale.sample /etc/default/locale
    sudo locale-gen
    sudo mkdir /home/pi/.config
    sudo mkdir /home/pi/.config/mopidy
    sudo cp /home/pi/RPi-Jukebox-RFID/misc/sampleconfigs/mopidy-etc.sample /etc/mopidy/mopidy.conf
    sudo cp /home/pi/RPi-Jukebox-RFID/misc/sampleconfigs/mopidy.sample ~/.config/mopidy/mopidy.conf
    # Change vars to match install config
    sudo sed -i 's/%spotify_username%/'"$SPOTIuser"'/' /etc/mopidy/mopidy.conf
    sudo sed -i 's/%spotify_password%/'"$SPOTIpass"'/' /etc/mopidy/mopidy.conf
    sudo sed -i 's/%spotify_client_id%/'"$SPOTIclientid"'/' /etc/mopidy/mopidy.conf
    sudo sed -i 's/%spotify_client_secret%/'"$SPOTIclientsecret"'/' /etc/mopidy/mopidy.conf
    sudo sed -i 's/%spotify_username%/'"$SPOTIuser"'/' ~/.config/mopidy/mopidy.conf
    sudo sed -i 's/%spotify_password%/'"$SPOTIpass"'/' ~/.config/mopidy/mopidy.conf
    sudo sed -i 's/%spotify_client_id%/'"$SPOTIclientid"'/' ~/.config/mopidy/mopidy.conf
    sudo sed -i 's/%spotify_client_secret%/'"$SPOTIclientsecret"'/' ~/.config/mopidy/mopidy.conf
fi

if [ $MPDconfig == "YES" ]
then
    # MPD configuration
    # -rw-r----- 1 mpd audio 14043 Jul 17 20:16 /etc/mpd.conf
    sudo cp /home/pi/RPi-Jukebox-RFID/misc/sampleconfigs/mpd.conf.buster-default.sample /etc/mpd.conf
    # Change vars to match install config
    sudo sed -i 's/%AUDIOiFace%/'"$AUDIOiFace"'/' /etc/mpd.conf
    # for $DIRaudioFolders using | as alternate regex delimiter because of the folder path slash
    sudo sed -i 's|%DIRaudioFolders%|'"$DIRaudioFolders"'|' /etc/mpd.conf
    sudo chown mpd:audio /etc/mpd.conf
    sudo chmod 640 /etc/mpd.conf
fi

# set which version has been installed
if [ $SPOTinstall == "YES" ]
then
    echo "plusSpotify" > /home/pi/RPi-Jukebox-RFID/settings/edition
else
    echo "classic" > /home/pi/RPi-Jukebox-RFID/settings/edition
fi

# update mpc / mpd DB
mpc update

###############################
# WiFi settings (SSID password)
#
# https://www.raspberrypi.org/documentation/configuration/wireless/wireless-cli.md
#
# $WIFIssid
# $WIFIpass
# $WIFIip
# $WIFIipRouter
if [ $WIFIconfig == "YES" ]
then
    # DHCP configuration settings
    #-rw-rw-r-- 1 root netdev 0 Apr 17 11:25 /etc/dhcpcd.conf
    sudo cp /home/pi/RPi-Jukebox-RFID/misc/sampleconfigs/dhcpcd.conf.buster-default-noHotspot.sample /etc/dhcpcd.conf
    # Change IP for router and Phoniebox
    sudo sed -i 's/%WIFIip%/'"$WIFIip"'/' /etc/dhcpcd.conf
    sudo sed -i 's/%WIFIipRouter%/'"$WIFIipRouter"'/' /etc/dhcpcd.conf
    sudo sed -i 's/%WIFIcountryCode%/'"$WIFIcountryCode"'/' /etc/dhcpcd.conf
    # Change user:group and access mod
    sudo chown root:netdev /etc/dhcpcd.conf
    sudo chmod 664 /etc/dhcpcd.conf

    # WiFi SSID & Password
    # -rw-rw-r-- 1 root netdev 137 Jul 16 08:53 /etc/wpa_supplicant/wpa_supplicant.conf
    sudo cp /home/pi/RPi-Jukebox-RFID/misc/sampleconfigs/wpa_supplicant.conf.buster-default.sample /etc/wpa_supplicant/wpa_supplicant.conf
    sudo sed -i 's/%WIFIssid%/'"$WIFIssid"'/' /etc/wpa_supplicant/wpa_supplicant.conf
    sudo sed -i 's/%WIFIpass%/'"$WIFIpass"'/' /etc/wpa_supplicant/wpa_supplicant.conf
    sudo sed -i 's/%WIFIcountryCode%/'"$WIFIcountryCode"'/' /etc/wpa_supplicant/wpa_supplicant.conf
    sudo chown root:netdev /etc/wpa_supplicant/wpa_supplicant.conf
    sudo chmod 664 /etc/wpa_supplicant/wpa_supplicant.conf
fi

# start DHCP
sudo service dhcpcd start
sudo systemctl enable dhcpcd

# / WiFi settings (SSID password)
###############################

# / INSTALLATION
#####################################################

#####################################################
# EXISTING ASSETS TO USE FROM EXISTING INSTALL

if [ $EXISTINGuse == "YES" ]
then

    # RFID config for system control
    if [ $EXISTINGuseRfidConf == "YES" ]
    then
        # read old values and write them into new file (copied above already)
        # do not overwrite but use 'sed' in case there are new vars in new version installed

        # Read the existing RFID config file line by line and use
        # only lines which are separated (IFS) by '='.
        while IFS='=' read -r key val ; do
            # $var should be stripped of possible leading or trailing "
            val=${val%\"}
            val=${val#\"}
            key=${key}
            # Additional error check: key should not start with a hash and not be empty.
            if [ ! "${key:0:1}" == '#' ] && [ -n "$key" ]
            then
                # Replace the matching value in the newly created conf file
                sed -i 's/%'"$key"'%/'"$val"'/' /home/pi/RPi-Jukebox-RFID/settings/rfid_trigger_play.conf
            fi
        done </home/pi/BACKUP/settings/rfid_trigger_play.conf
    fi

    # RFID shortcuts for audio folders
    if [ $EXISTINGuseRfidLinks == "YES" ]
    then
        # copy from backup to new install
        mv /home/pi/BACKUP/shared/shortcuts/* /home/pi/RPi-Jukebox-RFID/shared/shortcuts/
    fi

    # Audio folders: use existing
    if [ $EXISTINGuseAudio == "YES" ]
    then
        # copy from backup to new install
        mv /home/pi/BACKUP/shared/audiofolders/* "$DIRaudioFolders/"
    fi

    # GPIO: use existing file
    if [ $EXISTINGuseGpio == "YES" ]
    then
        # copy from backup to new install
        mv /home/pi/BACKUP/scripts/gpio-buttons.py /home/pi/RPi-Jukebox-RFID/scripts/gpio-buttons.py
    fi

    # Sound effects: use existing startup / shutdown sounds
    if [ $EXISTINGuseSounds == "YES" ]
    then
        # copy from backup to new install
        mv /home/pi/BACKUP/shared/startupsound.mp3 /home/pi/RPi-Jukebox-RFID/shared/startupsound.mp3
        mv /home/pi/BACKUP/shared/shutdownsound.mp3 /home/pi/RPi-Jukebox-RFID/shared/shutdownsound.mp3
    fi

fi

# / EXISTING ASSETS TO USE FROM EXISTING INSTALL
#####################################################

#####################################################
# Folders and Access Settings

# create playlists folder
mkdir /home/pi/RPi-Jukebox-RFID/playlists
sudo chown -R pi:www-data /home/pi/RPi-Jukebox-RFID/playlists
sudo chmod -R 775 /home/pi/RPi-Jukebox-RFID/playlists

sudo chown -R pi:www-data /home/pi/RPi-Jukebox-RFID/playlists
sudo chmod -R 775 /home/pi/RPi-Jukebox-RFID/playlists

# make sure the shared folder is accessible by the web server
sudo chown -R pi:www-data /home/pi/RPi-Jukebox-RFID/shared
sudo chmod -R 775 /home/pi/RPi-Jukebox-RFID/shared

# make sure the htdocs folder can be changed by the web server
sudo chown -R pi:www-data /home/pi/RPi-Jukebox-RFID/htdocs
sudo chmod -R 775 /home/pi/RPi-Jukebox-RFID/htdocs

sudo chown -R pi:www-data /home/pi/RPi-Jukebox-RFID/settings
sudo chmod -R 775 /home/pi/RPi-Jukebox-RFID/settings

# audio folders might be somewhere else, so treat them separately
sudo chown pi:www-data "$DIRaudioFolders"
sudo chmod 775 "$DIRaudioFolders"

# make sure bash scripts have the right settings
sudo chown pi:www-data /home/pi/RPi-Jukebox-RFID/scripts/*.sh
sudo chmod +x /home/pi/RPi-Jukebox-RFID/scripts/*.sh
sudo chown pi:www-data /home/pi/RPi-Jukebox-RFID/scripts/*.py
sudo chmod +x /home/pi/RPi-Jukebox-RFID/scripts/*.py

# set audio volume to 100%
# see: https://github.com/MiczFlor/RPi-Jukebox-RFID/issues/54
sudo amixer cset numid=1 100%

# delete the global.conf file, in case somebody manually copied stuff back and forth
# this will be created the first time the Phoniebox is put to use
# by web app or RFID
rm /home/pi/RPi-Jukebox-RFID/settings/global.conf

# / Access settings
#####################################################

echo "
#
# INSTALLATION FINISHED
#
#####################################################
"

#####################################################
# Register external device(s)

echo "If you are using an USB RFID reader, connect it to your RPi."
echo "(In case your RFID reader required soldering, consult the manual.)"
read -r -p "Have you connected your USB Reader? [Y/n] " response
case "$response" in
    [nN][oO]|[nN])
        ;;
    *)
        cd /home/pi/RPi-Jukebox-RFID/scripts/ || exit
        python3 RegisterDevice.py
        sudo chown pi:www-data /home/pi/RPi-Jukebox-RFID/scripts/deviceName.txt
        sudo chmod 644 /home/pi/RPi-Jukebox-RFID/scripts/deviceName.txt
        ;;
esac

echo
echo "DONE. Let the sounds begin."
echo "Find more information and documentation on the github account:"
echo "https://github.com/MiczFlor/RPi-Jukebox-RFID/wiki/"

echo "Reboot is needed to activate all settings"
read -r -p "Would you like to reboot now? [Y/n] " response
case "$response" in
    [nN][oO]|[nN])
        ;;
    *)
        sudo shutdown -r now
        ;;
esac

#####################################################
# notes for things to do

# Soundcard
# PCM is currently set
# This needs to be done for mpd and in settings folder

#Ask ssh password

# get existing install
# new config should be done with sed using existing conf and user input

# CLEANUP
## remove dir BACKUP (possibly not, because we do this at the beginning after user confirms for latest config)<|MERGE_RESOLUTION|>--- conflicted
+++ resolved
@@ -468,13 +468,6 @@
 # power management of wifi: switch off to avoid disconnecting
 sudo iwconfig wlan0 power off
 
-<<<<<<< HEAD
-# Generate locales
-sudo locale-gen $LANG
-
-# Install required packages
-
-=======
 # create backup of /etc/resolv.conf
 sudo cp /etc/resolv.conf /etc/resolv.conf.orig
 
@@ -483,22 +476,11 @@
 
 # Install required packages
 sudo apt-get --yes --allow-downgrades --allow-remove-essential --allow-change-held-packages install apt-transport-https
->>>>>>> 2abcc8cb
 wget -q -O - https://apt.mopidy.com/mopidy.gpg | sudo apt-key add -
 sudo wget -q -O /etc/apt/sources.list.d/mopidy.list https://apt.mopidy.com/buster.list
 
 sudo apt-get update
 sudo apt-get --yes upgrade
-<<<<<<< HEAD
-sudo apt-get install --yes libspotify-dev python3 git
-sudo apt-get --yes --allow-downgrades --allow-remove-essential --allow-change-held-packages install apt-transport-https samba samba-common-bin gcc raspberrypi-kernel-headers lighttpd php7.3-common php7.3-cgi php7.3 php7.3-fpm at mpd mpc mpg123 ffmpeg python-mutagen python3-gpiozero resolvconf spi-tools python-spidev python3-spidev python-dev python3
-sudo apt-get --yes install git
-sudo apt-get --yes install python-pip python3-pip
-
-# use python3.7 as default
-sudo update-alternatives --install /usr/bin/python python /usr/bin/python3.7 1
-
-=======
 sudo apt-get install --yes libspotify-dev
 
 # some packages are only available on raspberry pi's but not on test docker containers running on x86_64 machines
@@ -508,7 +490,6 @@
 fi
 
 sudo apt-get --yes --allow-downgrades --allow-remove-essential --allow-change-held-packages install samba samba-common-bin gcc lighttpd php7.3-common php7.3-cgi php7.3 php7.3-fpm at mpd mpc mpg123 git ffmpeg resolvconf spi-tools
->>>>>>> 2abcc8cb
 
 # restore backup of /etc/resolv.conf in case installation of resolvconf cleared it
 sudo cp /etc/resolv.conf.orig /etc/resolv.conf
@@ -522,47 +503,6 @@
 # Install required spotify packages
 if [ $SPOTinstall == "YES" ]
 then
-<<<<<<< HEAD
-	sudo apt-get install --yes mopidy=2.3.1-1
-	sudo python2.7 -m pip install Mopidy==2.3.*
-
-	sudo apt-get --yes --allow-downgrades --allow-remove-essential --allow-change-held-packages install libspotify12 python-cffi python-ply python-pycparser python-spotify
-	sudo rm -rf /usr/lib/python2.7/dist-packages/mopidy_spotify*
-	sudo rm -rf /usr/lib/python2.7/dist-packages/Mopidy_Spotify-*
-	cd
-	sudo rm -rf mopidy-spotify
-	git clone -b fix/web_api_playlists --single-branch https://github.com/princemaxwell/mopidy-spotify.git
-	cd mopidy-spotify
-	sudo python2 setup.py install
-
-	cd
-	# should be removed, if Mopidy-Iris can be installed normally
-	# pylast >= 3.0.0 removed the python2 support
-	 sudo python2.7 -m pip install pylast==2.4.0
-	# not sure tornado still needs to be downgraded now that Mopidy 3 is not installed and tornado seems to be 5.1
- 	sudo python2.7 -m pip install 'tornado==5.0'
-	sudo python2.7 -m pip install Mopidy-Iris
-fi
-
-# Get github code
-cd /home/pi/
-
-# Must be changed to the correct branch!!!
-# Change to master when merging develop with master!!!
-git clone https://github.com/MiczFlor/RPi-Jukebox-RFID.git 
-#--branch develop
-cd /home/pi/RPi-Jukebox-RFID/misc/sampleconfigs/
-
-# The following lines are just for development.
-#sudo rm phoniebox-rfid-reader.service.stretch-default.sample
-#wget https://raw.githubusercontent.com/MiczFlor/RPi-Jukebox-RFID/develop/misc/sampleconfigs/phoniebox-rfid-reader.service.stretch-default.sample
-#cd /home/pi/RPi-Jukebox-RFID/scripts/
-#sudo rm RegisterDevice.py
-#wget https://raw.githubusercontent.com/MiczFlor/RPi-Jukebox-RFID/develop/scripts/RegisterDevice.py
-
-# Jump into the Phoniebox dir
-cd /home/pi/RPi-Jukebox-RFID
-=======
     sudo apt-get install --yes mopidy=2.3.1-1
     sudo python2.7 -m pip install Mopidy==2.3.*
 
@@ -599,24 +539,13 @@
 
 # Jump into the Phoniebox dir
 cd /home/pi/RPi-Jukebox-RFID || exit
->>>>>>> 2abcc8cb
 
 # Install more required packages
-sudo python2.7 -m pip install -r requirements.txt
+sudo pip install -r requirements.txt
 
 # actually, for the time being most of the requirements are run here.
 # the requirements.txt version seems to throw errors. Help if you can to fix this:
 
-<<<<<<< HEAD
-sudo python2.7 -m pip install "evdev == 0.7.0"
-sudo python2.7 -m pip install --upgrade youtube_dl
-sudo python2.7 -m pip install git+git://github.com/lthiery/SPI-Py.git#egg=spi-py
-sudo python2.7 -m pip install pyserial
-# spidev is currently installed via apt-get
-#sudo pip install spidev
-sudo python2.7 -m pip install RPi.GPIO
-sudo python2.7 -m pip install pi-rc522
-=======
 sudo pip install "evdev == 0.7.0"
 sudo pip3 install "evdev == 0.7.0"
 sudo pip install --upgrade youtube_dl
@@ -624,7 +553,6 @@
 sudo pip install pyserial
 sudo pip install RPi.GPIO
 sudo pip install pi-rc522
->>>>>>> 2abcc8cb
 
 # Switch of WiFi power management
 sudo iwconfig wlan0 power off
