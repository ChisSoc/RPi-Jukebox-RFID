<?php

include("inc.header.php");

/**************************************************
* VARIABLES
* No changes required if you stuck to the
* INSTALL-stretch.md instructions.
* If you want to change the paths, edit config.php
***************************************************/

/* NO CHANGES BENEATH THIS LINE ***********/


/*******************************************
* URLPARAMETERS
*******************************************/
if(isset($_GET['folder']) && trim($_GET['folder']) != "") { 
    $post['folder'] = trim($_GET['folder']);
} else {
    if(isset($_POST['folder']) && trim($_POST['folder']) != "") { 
        $post['folder'] = trim($_POST['folder']);
    }
}
if(isset($_GET['folderNew']) && trim($_GET['folderNew']) != "") { 
    $post['folderNew'] = trim($_GET['folderNew']);
} else {
    if(isset($_POST['folderNew']) && trim($_POST['folderNew']) != "") { 
        $post['folderNew'] = trim($_POST['folderNew']);
    }
}
if(isset($_GET['filename']) && $_GET['filename'] != "") { 
    $post['filename'] = $_GET['filename'];
} else {
    if(isset($_POST['filename']) && $_POST['filename'] != "") { 
        $post['filename'] = $_POST['filename'];
    }
}

/*******************************************
* ACTIONS
*******************************************/
$messageAction = "";
$messageSuccess = "";
// no error to start with
$messageWarning = "";

/*
* Move file to different dir
*/
if($_POST['ACTION'] == "fileUpload") {
    /*
    * I spent 3 hours trying to find out why when I upload multiples file $_FILES  return empty, 
    * I did noticed it was only when I select files that exceed 3m so I thought it was something 
    * related to the MAX_UPLOAD_SIZE that for my surprice came as default as 20m which was very 
    * confusing. Later I discovery the problem was in the POST_MAX_SIZE been 3m, so it happen 
    * that not only MAX_UPLOAD_SIZE is responsible and that is why I'd like to know there is no 
    * error message that shows the cause.
    */
    $uFiles = getFiles();
    // are there any files?
    foreach($uFiles['ufile'] as $key => $values) {
        if(trim($values['name']) == "") {
            unset($uFiles['ufile'][$key]);
        }
    }
    if(count($uFiles['ufile']) == 0) {
        // if 0 there are no files
        $messageWarning .= "<p>No files were uploaded.</p>";
    } elseif(
        // see if we have a folder selected that exists
        isset($post['folder'])
        && $post['folder'] != ""
        && file_exists($post['folder'])
        && is_dir($post['folder'])
    ){
        // yes, a folder was selected
        $messageAction .= "Will move files to folder: '".$post['folder']."'";
        $moveFolder = $post['folder'];
    } elseif(
        // if not, see if we have a new folder to create
        isset($post['folderNew'])
        && $post['folderNew'] != ""
<<<<<<< HEAD
        && ! file_exists($Audio_Folders_Path.'/'.$post['folderNew'])
    ){
        // yes, valid new folder 
        $messageAction .= "Will create new folder and move files to: '".$post['folderNew']."'";
        // create folder
        $exec = 'sudo mkdir "'.$Audio_Folders_Path.'/'.$post['folderNew'].'"; sudo chown -R pi:www-data "'.$Audio_Folders_Path."/".$post['folderNew'].'"; sudo chmod 775 "'.$Audio_Folders_Path."/".$post['folderNew'].'"';
        print $exec;
        //exec($exec);
        $moveFolder = $post['folderNew'];
=======
        && ! file_exists($Audio_Folders_Path."/".$post['folderNew'])
        ){
            // yes, valid new folder 
            $messageAction .= "Will create new folder and move files to: '".$post['folderNew']."'";
            // create folder
            $exec = 'sudo mkdir "'.$Audio_Folders_Path.'/'.$post['folderNew'].'"; sudo chown -R pi:www-data "'.$Audio_Folders_Path."/".$post['folderNew'].'"; sudo chmod 775 "'.$Audio_Folders_Path."/".$post['folderNew'].'"';
            exec($exec);
            $moveFolder = $Audio_Folders_Path."/".$post['folderNew'];
>>>>>>> 684da9e6
    } else {
        $messageWarning .= "<p>No folder selected nor a valid new folder specified.</p>";
    }
    // if neither: error message
    if($messageWarning == "") {
        // else: move files to folder
        foreach($uFiles['ufile'] as $key => $values) {
            $targetName = $moveFolder.'/'.$values['name'];
            $exec = 'sudo mv "'.$values['tmp_name'].'" "'.$targetName.'"; sudo chown -R pi:www-data "'.$targetName.'"; sudo chmod 775 "'.$targetName.'"';
<<<<<<< HEAD
            print $exec;
            //exec($exec);
=======
            exec($exec);
>>>>>>> 684da9e6
        }
        $messageSuccess = "<p>Files were successfully uploaded.</p>";
    }
    
    
}

/*******************************************
* START HTML
*******************************************/

html_bootstrap3_createHeader("en","Phoniebox",$conf['base_url']);

?>
<body>
  <div class="container">
      
<?php
include("inc.navigation.php");
?>

    <div class="row playerControls">
      <div class="col-lg-12">
        <h1><?php print $lang['fileUploadTitle']; ?></h1>
<?php

//phpinfo();
/*
* Do we need to voice a warning here?
*/
if ($messageAction == "") {
    $messageAction = "<p>If the upload does not work, make sure that you adjust these variables in <code>/etc/php/7.0/fpm/php.ini</code>:<br>
    <code>file_uploads = On</code><br>
    <code>upload_max_filesize = 0</code><br>
    <code>max_file_uploads = 20</code><br>
    <code>post_max_size = 0</code><br>
    And restart the webserver.
    </p>";
} 
if(isset($messageWarning) && $messageWarning != "") {
    print '<div class="alert alert-warning">'.$messageWarning.'</div>';
}
if(isset($messageAction) && $messageAction != "") {
    print '<div class="alert alert-info">'.$messageAction.'</div>';
}
if(isset($messageSuccess) && $messageSuccess != "") {
    print '<div class="alert alert-success">'.$messageSuccess.'</div>';
    //unset($post);
}


?>

       </div>
    </div>
    
    <div class="row">
      <div class="col-lg-12">
      
        <form name='fileUpload'  enctype="multipart/form-data" method="post" action='<?php print $_SERVER['PHP_SELF']; ?>'>
          <input type="hidden" name="folder" value="<?php print $post['folder']; ?>">
          <input type="hidden" name="filename" value="<?php print $post['filename']; ?>">
          <input type="hidden" name="ACTION" value="fileUpload">
        <fieldset> 
        <legend><i class='mdi mdi-upload-multiple'></i> <?php print $lang['fileUploadLegend']; ?></legend>

        <!-- Select Basic -->
        <div class="form-group">
          <label class="col-md-3 control-label" for="folder"><?php print $lang['fileUploadFilesLabel']; ?></label>
           <div class="col-md-7">
                <ol>
                    <li> <input name="ufile[]" type="file" /></li>
                    <li> <input name="ufile[]" type="file" /></li>
                    <li> <input name="ufile[]" type="file" /></li>
                    <li> <input name="ufile[]" type="file" /></li>
                    <li> <input name="ufile[]" type="file" /></li>
                    <li> <input name="ufile[]" type="file" /></li>
                    <li> <input name="ufile[]" type="file" /></li>
                    <li> <input name="ufile[]" type="file" /></li>
                    <li> <input name="ufile[]" type="file" /></li>
                    <li> <input name="ufile[]" type="file" /></li>
                    <li> <input name="ufile[]" type="file" /></li>
                    <li> <input name="ufile[]" type="file" /></li>
                    <li> <input name="ufile[]" type="file" /></li>
                    <li> <input name="ufile[]" type="file" /></li>
                    <li> <input name="ufile[]" type="file" /></li>
                    <li> <input name="ufile[]" type="file" /></li>
                    <li> <input name="ufile[]" type="file" /></li>
                    <li> <input name="ufile[]" type="file" /></li>
                    <li> <input name="ufile[]" type="file" /></li>
                    <li> <input name="ufile[]" type="file" /></li>
                </ol>
          </div>
 
          <label class="col-md-3 control-label" for="folder"><?php print $lang['fileUploadLabel']; ?></label>
           <div class="col-md-7">
            <select id="folder" name="folder" class="form-control">

              <option value="false"><?php print $lang['cardFormYTSelectDefault']; ?></option>
<?php
/*
* read the subfolders of $Audio_Folders_Path
*/
$audiofolders_abs = dir_list_recursively($Audio_Folders_Path);
usort($audiofolders_abs, 'strcasecmp');
/*
* get relative paths for pulldown
*/
$audiofolders = array();
foreach($audiofolders_abs as $audiofolder){
    /*
    * get the relative path as value, set the absolute path as key
    */
    $relpath = substr($audiofolder, strlen($Audio_Folders_Path) + 1, strlen($audiofolder));
    if($relpath != "") {
        $audiofolders[$audiofolder] = substr($audiofolder, strlen($Audio_Folders_Path) + 1, strlen($audiofolder));
    }
}

// check if we can preselect an audiofolder if NOT a foldername was posted
if(! isset($fpost['folder'])) {
    if(array_key_exists($fpost['cardID'], $shortcuts)) {
        $fpost['folder'] = $shortcuts[$fpost['cardID']];
    }
}
    
// counter for ID of each folder
$idcounter = 0;

// go through all folders
foreach($audiofolders as $keyfolder => $audiofolder) {
    
    print "              <option value='".$keyfolder."'";
    if($keyfolder == $post['folder']) {
        print " selected=selected";
    }
    print ">".$audiofolder."</option>\n";
   
}
?>
            </select>
          </div>
        </div>
        
        <!-- Text input-->
        <div class="form-group">
          <label class="col-md-3 control-label" for="folderNew"></label>  
          <div class="col-md-7">
          <input value="<?php
          if (isset($post['folderNew'])) {
              print $post['folderNew'];
          }
          ?>" id="folderNew" name="folderNew" placeholder="<?php print $lang['cardFormYTFolderPlaceholder']; ?>" class="form-control input-md" type="text">
          <span class="help-block"><?php print $lang['fileUploadFolderHelp']; ?></span>  
          </div>
        </div>
        
        </fieldset>
        
        <!-- Button (Double) -->
        <div class="form-group">
          <label class="col-md-3 control-label" for="submit"></label>
          <div class="col-md-9">
            <button id="submit" name="submit" class="btn btn-success" value="trackMove"><?php print $lang['globalUpload']; ?></button>
            <br clear='all'><br>
          </div>
        </div>

        </form>

      </div><!-- / .col-lg-12 -->
    </div><!-- /.row -->
       
    
  </div><!-- /.container -->

<?php
if($debug == "true") {
    print "<pre>";
    print "_POST\n";
    print_r($_POST);
    print "uFiles\n";
    print_r($uFiles);
    print "\nconf\n";
    print_r($conf);
    print "\npost\n";
    print_r($post);
    print "\nfile extension: ".strtolower(pathinfo($post['filename'], PATHINFO_EXTENSION))."\n";//.lower(pathinfo($filname, PATHINFO_EXTENSION));
    print_r($trackDat);
    print $res;
    print "</pre>";
    include('inc.debug.php');
}
?>
</body>
</html>
<|MERGE_RESOLUTION|>--- conflicted
+++ resolved
@@ -81,26 +81,14 @@
         // if not, see if we have a new folder to create
         isset($post['folderNew'])
         && $post['folderNew'] != ""
-<<<<<<< HEAD
-        && ! file_exists($Audio_Folders_Path.'/'.$post['folderNew'])
+        && ! file_exists($Audio_Folders_Path."/".$post['folderNew'])
     ){
         // yes, valid new folder 
         $messageAction .= "Will create new folder and move files to: '".$post['folderNew']."'";
         // create folder
         $exec = 'sudo mkdir "'.$Audio_Folders_Path.'/'.$post['folderNew'].'"; sudo chown -R pi:www-data "'.$Audio_Folders_Path."/".$post['folderNew'].'"; sudo chmod 775 "'.$Audio_Folders_Path."/".$post['folderNew'].'"';
-        print $exec;
-        //exec($exec);
-        $moveFolder = $post['folderNew'];
-=======
-        && ! file_exists($Audio_Folders_Path."/".$post['folderNew'])
-        ){
-            // yes, valid new folder 
-            $messageAction .= "Will create new folder and move files to: '".$post['folderNew']."'";
-            // create folder
-            $exec = 'sudo mkdir "'.$Audio_Folders_Path.'/'.$post['folderNew'].'"; sudo chown -R pi:www-data "'.$Audio_Folders_Path."/".$post['folderNew'].'"; sudo chmod 775 "'.$Audio_Folders_Path."/".$post['folderNew'].'"';
-            exec($exec);
-            $moveFolder = $Audio_Folders_Path."/".$post['folderNew'];
->>>>>>> 684da9e6
+        exec($exec);
+        $moveFolder = $Audio_Folders_Path."/".$post['folderNew'];
     } else {
         $messageWarning .= "<p>No folder selected nor a valid new folder specified.</p>";
     }
@@ -110,17 +98,11 @@
         foreach($uFiles['ufile'] as $key => $values) {
             $targetName = $moveFolder.'/'.$values['name'];
             $exec = 'sudo mv "'.$values['tmp_name'].'" "'.$targetName.'"; sudo chown -R pi:www-data "'.$targetName.'"; sudo chmod 775 "'.$targetName.'"';
-<<<<<<< HEAD
-            print $exec;
-            //exec($exec);
-=======
+            //print $exec;
             exec($exec);
->>>>>>> 684da9e6
         }
         $messageSuccess = "<p>Files were successfully uploaded.</p>";
     }
-    
-    
 }
 
 /*******************************************
