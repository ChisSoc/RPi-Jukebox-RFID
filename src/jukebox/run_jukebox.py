#!/usr/bin/env python3
"""
Top-level entry point for the JukeBox Core demon

##############
Configuration
##############
TBD

##############
Logger
##############
We use a hierarchical Logger structure based on pythons logging module. It can be finely configured with a yaml file.

The top-level logger is called 'jb' (to make it short). In any module you may simple create a child-logger at any hierarchy
level below 'jb'. It will inherit settings from it's parent logger unless otherwise configured in the yaml file.
Hierarchy separator is the '.'. If the logger already exits, getLogger will return a reference to the same, else it will be
created on the spot.

:Example::
    >>> import logging
    >>> logger = logging.getLogger('jb.awesome_module')
    >>> logger.info('Started general awesomeness aura')

Example: YAML snippet, setting WARNING as default level everywhere and DEBUG for jb.awesome_module::
``
loggers:
  jb:
    level: WARNING
    handlers: [console, debug_file_handler, error_file_handler]
    propagate: no
  jb.awesome_module:
    level: DEBUG
``

.. note::
The name (and hierarchy path) of the logger can be arbitrary and must not necessarily match the module name (still makes sense)
There can be multiple loggers per module, e.g. for special classes, to further control the amount of log output
"""

import os.path
import sys
import argparse
import logging
import logging.config
from ruamel.yaml import YAML
import jukebox.daemon
import misc.loggingext


def logger_default(level=logging.DEBUG):
    logger = logging.getLogger('jb')
    logger.setLevel(level)
    console = logging.StreamHandler(sys.stdout)
    console.setLevel(level)
    formatter = logging.Formatter(
        fmt='{asctime} - {lineno:4}:{filename:20} - {name} - {threadName:10} - {levelnameColored:8} - '
            '{lightcyan}{message}{reset}',
        datefmt='%d.%m.%Y %H:%M:%S',
        style='{')
    console.addFilter(misc.loggingext.ColorFilter())
    console.setFormatter(formatter)
    logger.addHandler(console)
    logger.info(f"Enabling default logger with level = {level}")
    return logger


def logger_configure(filename=None):
    if filename is None:
        return logger_default()
    yaml = YAML(typ='safe')
    try:
        with open(filename) as stream:
            cfg = yaml.load(stream)
        logging.config.dictConfig(cfg)
        logger = logging.getLogger('jb')
    except Exception as e:
        logger = logger_default()
        logger.error(f"Using default fallback logger. Reason: while opening '{filename}' for logger configuration")
        logger.error(f"{e}")
    # This enforces a fresh file for all RotatingFileHandlers at start of application
    for h in logger.handlers:
        if type(h) == logging.handlers.RotatingFileHandler:
            h.doRollover()
    return logger


def main():
    # Get absolute path of this script
    script_path = os.path.abspath(os.path.dirname(os.path.realpath(__file__)))
    default_cfg_jukebox = os.path.abspath(os.path.join(script_path, '../../settings/jukebox.conf'))
    default_cfg_logger = os.path.abspath(os.path.join(script_path, '../../settings/logger.yaml'))

    argparser = argparse.ArgumentParser(description='The JukeboxDaemon')
    argparser.add_argument('-conf', '-c', type=argparse.FileType('r'), default=default_cfg_jukebox,
                           help=f"jukebox configuration file [default: '{default_cfg_jukebox}'",
                           metavar="FILE")
    verbose_group = argparser.add_mutually_exclusive_group()
    verbose_group.add_argument("-l", "--logger",
                               help=f"logger configuration file [default: '{default_cfg_logger}']",
                               metavar="FILE", default=default_cfg_logger)
    verbose_group.add_argument('-v', '--verbose', action='count', default=None,
                               help="increase logger verbosity level from warning to info (-v) to debug (-vv)")
    verbose_group.add_argument('-q', '--quiet', action='count', default=None,
                               help="decrease logger verbosity level from warning to error (-q) to critical (-qq)")
    args = argparser.parse_args()

<<<<<<< HEAD
    if args.verbose is not None:
        logger = logger_default({1: logging.INFO, 2: logging.DEBUG}[min(args.verbose, 2)])
    elif args.quiet is not None:
        logger = logger_default({1: logging.ERROR, 2: logging.CRITICAL}[min(args.quiet, 2)])
    else:
        logger = logger_configure(args.logger)

    jukebox.daemon.jukebox_daemon(args.conf.name)


if __name__ == "__main__":
    main()
=======
    jukebox = jukebox.daemon.JukeBox(args.configuration_file.name, args.verbose)
    jukebox.run()
>>>>>>> dd1ad5e4
<|MERGE_RESOLUTION|>--- conflicted
+++ resolved
@@ -105,7 +105,6 @@
                                help="decrease logger verbosity level from warning to error (-q) to critical (-qq)")
     args = argparser.parse_args()
 
-<<<<<<< HEAD
     if args.verbose is not None:
         logger = logger_default({1: logging.INFO, 2: logging.DEBUG}[min(args.verbose, 2)])
     elif args.quiet is not None:
@@ -113,12 +112,10 @@
     else:
         logger = logger_configure(args.logger)
 
-    jukebox.daemon.jukebox_daemon(args.conf.name)
+    logger.info("Starting Jukebox Daemon")
+    jukebox = jukebox.daemon.JukeBox(args.conf.name, 1 if (args.verbose is not None and args.verbose > 1) else 0)
+    jukebox.run()
 
 
 if __name__ == "__main__":
-    main()
-=======
-    jukebox = jukebox.daemon.JukeBox(args.configuration_file.name, args.verbose)
-    jukebox.run()
->>>>>>> dd1ad5e4
+    main()